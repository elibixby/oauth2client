--- conflicted
+++ resolved
@@ -128,12 +128,7 @@
 
 def _urlsafe_b64encode(data):
   return base64.urlsafe_b64encode(
-<<<<<<< HEAD
-      simplejson.dumps(data, separators = (',', ':'))\
-          .rstrip('=').encode('UTF-8'))
-=======
       json.dumps(data, separators=(',', ':')).encode('UTF-8')).rstrip('=')
->>>>>>> ff74634c
 
 def _get_private_key(private_key_pkcs8_text):
   """Get an RSA private key object from a pkcs8 representation."""
