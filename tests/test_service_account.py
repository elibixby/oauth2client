--- conflicted
+++ resolved
@@ -26,12 +26,7 @@
 import time
 import unittest
 
-<<<<<<< HEAD
-from .http_mock import HttpMockSequence
-from oauth2client.anyjson import simplejson
-=======
 from http_mock import HttpMockSequence
->>>>>>> ff74634c
 from oauth2client.service_account import _ServiceAccountCredentials
 
 
