--- conflicted
+++ resolved
@@ -9,15 +9,9 @@
 
 [testenv]
 deps = keyring
-<<<<<<< HEAD
        mox3
        pycrypto==2.6
-       django==1.5
-=======
-       mox
-       pycrypto==2.6
        django>=1.5,<1.6
->>>>>>> 7e251b76
        webtest
        nose
 setenv = PYTHONPATH=../google_appengine
